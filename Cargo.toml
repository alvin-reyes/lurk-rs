--- conflicted
+++ resolved
@@ -12,7 +12,7 @@
 anyhow = "1.0.45"
 bellperson = { git = "https://github.com/lurk-lang/bellperson", branch = "acs/wasm-support", version = "0.18.0", default-features = false, optional = true }
 dirs = "4.0.0"
-blstrs = { git = "https://github.com/filecoin-project/blstrs", default-features = false, branch = "master", version = "0.4.2", optional = true }
+blstrs = { default-features = false, version = "0.4.2", optional = true }
 ff = "0.11.0"
 generic-array = "0.14.4"
 itertools = "0.9"
@@ -24,15 +24,10 @@
 pairing_lib = { version = "0.21", package = "pairing" }
 pretty_env_logger = "0.4"
 rand = "0.8"
-<<<<<<< HEAD
 getrandom = { version = "0.2.5" }
 rustyline = { version = "9.0.0", optional = true }
 rustyline-derive = { version = "0.5.0", optional = true }
-=======
 rayon = "1.5.1"
-rustyline = "9.0.0"
-rustyline-derive = "0.5.0"
->>>>>>> 78438040
 rand_xorshift = "0.3.0"
 serde = { version = "1.0", features = ["derive"] }
 indexmap = { version = "1.8.0", features = ["rayon"] }
