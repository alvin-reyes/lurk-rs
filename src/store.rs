use ff::PrimeField;
use itertools::Itertools;
use neptune::Poseidon;
use rayon::prelude::*;
use std::hash::Hash;
use std::{fmt, marker::PhantomData};
use string_interner::symbol::{Symbol, SymbolUsize};

use generic_array::typenum::{U4, U6, U8};
use neptune::poseidon::PoseidonConstants;
use once_cell::sync::OnceCell;

use libipld::Cid;
use libipld::Ipld;

use crate::ipld;
use crate::ipld::IpldEmbed;
use crate::ipld::IpldError;
use crate::Num;

/// Holds the constants needed for poseidon hashing.
#[derive(Debug)]
pub(crate) struct HashConstants<F: PrimeField> {
    c4: OnceCell<PoseidonConstants<F, U4>>,
    c6: OnceCell<PoseidonConstants<F, U6>>,
    c8: OnceCell<PoseidonConstants<F, U8>>,
}

impl<F: PrimeField> Default for HashConstants<F> {
    fn default() -> Self {
        Self {
            c4: OnceCell::new(),
            c6: OnceCell::new(),
            c8: OnceCell::new(),
        }
    }
}

impl<F: PrimeField> HashConstants<F> {
    pub fn c4(&self) -> &PoseidonConstants<F, U4> {
        self.c4.get_or_init(|| PoseidonConstants::new())
    }

    pub fn c6(&self) -> &PoseidonConstants<F, U6> {
        self.c6.get_or_init(|| PoseidonConstants::new())
    }

    pub fn c8(&self) -> &PoseidonConstants<F, U8> {
        self.c8.get_or_init(|| PoseidonConstants::new())
    }
}

type IndexSet<K> = indexmap::IndexSet<K, ahash::RandomState>;

#[derive(Debug)]
struct StringSet(
    string_interner::StringInterner<
        string_interner::backend::BufferBackend<SymbolUsize>,
        ahash::RandomState,
    >,
);

impl Default for StringSet {
    fn default() -> Self {
        StringSet(string_interner::StringInterner::new())
    }
}

#[derive(Debug)]
pub struct Store<F: PrimeField> {
    pub(crate) cons_store: IndexSet<(Ptr<F>, Ptr<F>)>,

    fun_store: IndexSet<(Ptr<F>, Ptr<F>, Ptr<F>)>,

    sym_store: StringSet,

    // Other sparse storage format without hashing is likely more efficient
    pub(crate) num_store: IndexSet<Num<F>>,

    str_store: StringSet,
    thunk_store: IndexSet<Thunk<F>>,
    call_store: IndexSet<(Ptr<F>, Ptr<F>, ContPtr<F>)>,
    call2_store: IndexSet<(Ptr<F>, Ptr<F>, ContPtr<F>)>,
    tail_store: IndexSet<(Ptr<F>, ContPtr<F>)>,
    lookup_store: IndexSet<(Ptr<F>, ContPtr<F>)>,
    unop_store: IndexSet<(Op1, ContPtr<F>)>,
    binop_store: IndexSet<(Op2, Ptr<F>, Ptr<F>, ContPtr<F>)>,
    binop2_store: IndexSet<(Op2, Ptr<F>, ContPtr<F>)>,
    relop_store: IndexSet<(Rel2, Ptr<F>, Ptr<F>, ContPtr<F>)>,
    relop2_store: IndexSet<(Rel2, Ptr<F>, ContPtr<F>)>,
    if_store: IndexSet<(Ptr<F>, ContPtr<F>)>,
    let_store: IndexSet<(Ptr<F>, Ptr<F>, Ptr<F>, ContPtr<F>)>,
    let_rec_store: IndexSet<(Ptr<F>, Ptr<F>, Ptr<F>, ContPtr<F>)>,
    emit_store: IndexSet<ContPtr<F>>,

    opaque_map: dashmap::DashMap<Ptr<F>, ScalarPtr<F>>,
    /// Holds a mapping of ScalarPtr -> Ptr for reverse lookups
    pub(crate) scalar_ptr_map: dashmap::DashMap<ScalarPtr<F>, Ptr<F>, ahash::RandomState>,
    /// Holds a mapping of ScalarPtr -> ContPtr<F> for reverse lookups
    scalar_ptr_cont_map: dashmap::DashMap<ScalarContPtr<F>, ContPtr<F>, ahash::RandomState>,

    /// Caches poseidon hashes
    poseidon_cache: PoseidonCache<F>,
    /// Contains Ptrs which have not yet been hydrated.
    dehydrated: Vec<Ptr<F>>,
    dehydrated_cont: Vec<ContPtr<F>>,
    opaque_raw_ptr_count: usize,
}

#[derive(Default, Debug)]
struct PoseidonCache<F: PrimeField> {
    a4: dashmap::DashMap<CacheKey<F, 4>, F, ahash::RandomState>,
    a6: dashmap::DashMap<CacheKey<F, 6>, F, ahash::RandomState>,
    a8: dashmap::DashMap<CacheKey<F, 8>, F, ahash::RandomState>,

    constants: HashConstants<F>,
}

#[derive(Debug, PartialEq, Eq, Clone, Copy)]
struct CacheKey<F: PrimeField, const N: usize>([F; N]);

#[allow(clippy::derive_hash_xor_eq)]
impl<F: PrimeField, const N: usize> Hash for CacheKey<F, N> {
    fn hash<H: std::hash::Hasher>(&self, state: &mut H) {
        for el in &self.0 {
            el.to_repr().as_ref().hash(state);
        }
    }
}

impl<F: PrimeField> PoseidonCache<F> {
    fn hash4(&self, preimage: &[F; 4]) -> F {
        let hash = self
            .a4
            .entry(CacheKey(*preimage))
            .or_insert_with(|| Poseidon::new_with_preimage(preimage, self.constants.c4()).hash());

        *hash
    }

    fn hash6(&self, preimage: &[F; 6]) -> F {
        let hash = self
            .a6
            .entry(CacheKey(*preimage))
            .or_insert_with(|| Poseidon::new_with_preimage(preimage, self.constants.c6()).hash());
        *hash
    }

    fn hash8(&self, preimage: &[F; 8]) -> F {
        let hash = self
            .a8
            .entry(CacheKey(*preimage))
            .or_insert_with(|| Poseidon::new_with_preimage(preimage, self.constants.c8()).hash());
        *hash
    }
}

pub trait Object<F: PrimeField>: fmt::Debug + Copy + Clone + PartialEq {
    type Pointer: Pointer<F>;
}

pub trait Pointer<F: PrimeField + From<u64>>: fmt::Debug + Copy + Clone + PartialEq + Hash {
    type Tag: Into<u64>;
    type ScalarPointer: ScalarPointer<F>;

    fn tag(&self) -> Self::Tag;
    fn tag_field(&self) -> F {
        F::from(self.tag().into())
    }
}

pub trait ScalarPointer<F: PrimeField>: fmt::Debug + Copy + Clone + PartialEq + Hash {
    fn from_parts(tag: F, value: F) -> Self;
    fn tag(&self) -> &F;
    fn value(&self) -> &F;
}

#[derive(Debug, Copy, Clone, PartialEq, Eq)]
pub struct Ptr<F: PrimeField>(Tag, RawPtr<F>);

#[allow(clippy::derive_hash_xor_eq)]
impl<F: PrimeField> Hash for Ptr<F> {
    fn hash<H: std::hash::Hasher>(&self, state: &mut H) {
        self.0.hash(state);
        self.1.hash(state);
    }
}

impl<F: PrimeField> Ptr<F> {
    pub fn is_nil(&self) -> bool {
        matches!(self.0, Tag::Nil)
    }
    pub fn is_fun(&self) -> bool {
        matches!(self.0, Tag::Fun)
    }

    pub fn is_opaque(&self) -> bool {
        self.1.is_opaque()
    }
}

impl<F: PrimeField> Pointer<F> for Ptr<F> {
    type Tag = Tag;
    type ScalarPointer = ScalarPtr<F>;

    fn tag(&self) -> Tag {
        self.0
    }
}

#[derive(Debug, Copy, Clone, PartialEq, Eq, PartialOrd)]
pub struct ScalarPtr<F: PrimeField>(F, F);

<<<<<<< HEAD
// impl<F: PrimeField> Ord for ScalarPtr<F> {
//     fn cmp(&self, other: &Self) -> std::cmp::Ordering {
//         (self.0.to_repr(), self.1.to_repr()).cmp((other.0.to_repr(), other.1.to_repr()))
//     }
// }
=======
impl<F: PrimeField> IpldEmbed for ScalarPtr<F> {
    fn to_ipld(&self) -> Ipld {
        // we are assuming the f tag is little-endian
        let code = ipld::make_codec::<F>(ipld::f_tag_to_u32(self.0, true));
        Cid::new_v1(code, ipld::f_digest(self.1)).to_ipld()
    }
    fn from_ipld(ipld: &Ipld) -> Result<Self, IpldError> {
        match ipld {
            Ipld::Link(cid) => {
                if let Some(x) = ipld::ff_from_bytes_vartime(cid.hash().digest()) {
                    Ok(ScalarPtr(cid.codec().into(), x))
                } else {
                    Err(IpldError::Expected(
                        String::from("non-empty Cid hash for ScalarPtr"),
                        Ipld::Link(*cid),
                    ))
                }
            }
            xs => Err(IpldError::Expected(String::from("ScalarPtr"), xs.clone())),
        }
    }
}
>>>>>>> 474de457

#[allow(clippy::derive_hash_xor_eq)]
impl<F: PrimeField> Hash for ScalarPtr<F> {
    fn hash<H: std::hash::Hasher>(&self, state: &mut H) {
        self.0.to_repr().as_ref().hash(state);
        self.1.to_repr().as_ref().hash(state);
    }
}

impl<F: PrimeField> ScalarPointer<F> for ScalarPtr<F> {
    fn from_parts(tag: F, value: F) -> Self {
        ScalarPtr(tag, value)
    }

    fn tag(&self) -> &F {
        &self.0
    }

    fn value(&self) -> &F {
        &self.1
    }
}

pub trait IntoHashComponents<F: PrimeField> {
    fn into_hash_components(self) -> [F; 2];
}

impl<F: PrimeField> IntoHashComponents<F> for [F; 2] {
    fn into_hash_components(self) -> [F; 2] {
        self
    }
}

impl<F: PrimeField> IntoHashComponents<F> for ScalarPtr<F> {
    fn into_hash_components(self) -> [F; 2] {
        [self.0, self.1]
    }
}

#[derive(Debug, Copy, Clone, PartialEq, Eq)]
pub struct ScalarContPtr<F: PrimeField>(F, F);

// might be simpler to include `IpldEmbed` as a trait dependency of ScalarPointer
impl<F: PrimeField> IpldEmbed for ScalarContPtr<F> {
    fn to_ipld(&self) -> Ipld {
        // we are assuming the f tag is little-endian
        let code = ipld::make_codec::<F>(ipld::f_tag_to_u32(self.0, true));
        Cid::new_v1(code, ipld::f_digest(self.1)).to_ipld()
    }
    fn from_ipld(ipld: &Ipld) -> Result<Self, ipld::IpldError> {
        match ipld {
            Ipld::Link(cid) => {
                if let Some(x) = ipld::ff_from_bytes_vartime(cid.hash().digest()) {
                    Ok(ScalarContPtr(cid.codec().into(), x))
                } else {
                    Err(ipld::IpldError::Expected(
                        String::from("non-empty Cid hash for ScalarContPtr"),
                        Ipld::Link(*cid),
                    ))
                }
            }
            xs => Err(ipld::IpldError::Expected(
                String::from("ScalarContPtr"),
                xs.clone(),
            )),
        }
    }
}

#[allow(clippy::derive_hash_xor_eq)]
impl<F: PrimeField> Hash for ScalarContPtr<F> {
    fn hash<H: std::hash::Hasher>(&self, state: &mut H) {
        self.0.to_repr().as_ref().hash(state);
        self.1.to_repr().as_ref().hash(state);
    }
}

impl<F: PrimeField> ScalarPointer<F> for ScalarContPtr<F> {
    fn from_parts(tag: F, value: F) -> Self {
        ScalarContPtr(tag, value)
    }
    fn tag(&self) -> &F {
        &self.0
    }

    fn value(&self) -> &F {
        &self.1
    }
}

impl<F: PrimeField> IntoHashComponents<F> for ScalarContPtr<F> {
    fn into_hash_components(self) -> [F; 2] {
        [self.0, self.1]
    }
}

#[derive(Debug, Copy, Clone, PartialEq, Eq)]
pub struct ContPtr<F: PrimeField>(ContTag, RawPtr<F>);

#[allow(clippy::derive_hash_xor_eq)]
impl<F: PrimeField> Hash for ContPtr<F> {
    fn hash<H: std::hash::Hasher>(&self, state: &mut H) {
        self.0.hash(state);
        self.1.hash(state);
    }
}

impl<F: PrimeField> Pointer<F> for ContPtr<F> {
    type Tag = ContTag;
    type ScalarPointer = ScalarContPtr<F>;

    fn tag(&self) -> Self::Tag {
        self.0
    }
}

impl<F: PrimeField> ContPtr<F> {
    pub fn is_error(&self) -> bool {
        matches!(self.0, ContTag::Error)
    }
}

#[derive(Debug, Copy, Clone, PartialEq, Eq, PartialOrd, Ord)]
#[repr(transparent)]
// If .0 is negative, RawPtr is opaque. This lets us retain the efficiency and structure of the current implementation.
// It cuts the local store's address space in half, which is likely not an issue. This representation does not affect
// external data, so if we want to change it in the future, we can do so without a change of defined behavior.
pub struct RawPtr<F: PrimeField>(isize, PhantomData<F>);

impl<F: PrimeField> RawPtr<F> {
    fn new(p: usize) -> Self {
        assert!(p < isize::MAX as usize);
        RawPtr(p as isize, Default::default())
    }

    fn is_opaque(&self) -> bool {
        self.0 < 0
    }

    pub fn idx(&self) -> usize {
        self.0.abs() as usize
    }
}

#[allow(clippy::derive_hash_xor_eq)]
impl<F: PrimeField> Hash for RawPtr<F> {
    fn hash<H: std::hash::Hasher>(&self, state: &mut H) {
        self.0.hash(state);
    }
}

// Expressions, Continuations, Op1, Op2, and Rel2 occupy the same namespace in
// their encoding.
// As a 16bit integer their representation is as follows
//    [typ] [value       ]
// 0b 0000_ 0000_0000_0000
//
// where typ is
// - `0b0000` for Tag
// - `0b0001` for ContTag
// - `0b0010` for Op1
// - `0b0011` for Op2
// - `0b0100` for Rel2

#[derive(Debug, Copy, Clone, PartialEq, Eq)]
pub enum Expression<'a, F: PrimeField> {
    Nil,
    Cons(Ptr<F>, Ptr<F>),
    Sym(&'a str),
    /// arg, body, closed env
    Fun(Ptr<F>, Ptr<F>, Ptr<F>),
    Num(Num<F>),
    Str(&'a str),
    Thunk(Thunk<F>),
    Opaque(Ptr<F>),
}

#[derive(Debug, Clone, PartialEq, Eq)]
pub enum ScalarExpression<F: PrimeField> {
    Nil,
    Cons(ScalarPtr<F>, ScalarPtr<F>),
    Sym(String),
    Fun(ScalarPtr<F>, ScalarPtr<F>, ScalarPtr<F>),
    Num(Num<F>),
    Str(String),
    Thunk(ScalarPtr<F>, ScalarContPtr<F>),
}

impl<F: PrimeField> IpldEmbed for ScalarExpression<F> {
    fn to_ipld(&self) -> Ipld {
        match self {
            Self::Nil => Ipld::List(vec![Ipld::Integer(ipld::EXPR.into()), Ipld::Integer(0)]),
            Self::Cons(car, cdr) => Ipld::List(vec![
                Ipld::Integer(ipld::EXPR.into()),
                Ipld::Integer(1),
                car.to_ipld(),
                cdr.to_ipld(),
            ]),
            Self::Sym(sym) => Ipld::List(vec![
                Ipld::Integer(ipld::EXPR.into()),
                Ipld::Integer(2),
                Ipld::String(String::from(sym.clone())),
            ]),
            Self::Fun(arg, body, env) => Ipld::List(vec![
                Ipld::Integer(ipld::EXPR.into()),
                Ipld::Integer(3),
                arg.to_ipld(),
                body.to_ipld(),
                env.to_ipld(),
            ]),
            Self::Num(x) => Ipld::List(vec![
                Ipld::Integer(ipld::EXPR.into()),
                Ipld::Integer(4),
                x.to_ipld(),
            ]),
            Self::Str(sym) => Ipld::List(vec![
                Ipld::Integer(ipld::EXPR.into()),
                Ipld::Integer(5),
                Ipld::String(String::from(sym.clone())),
            ]),
            Self::Thunk(val, cont) => Ipld::List(vec![
                Ipld::Integer(ipld::EXPR.into()),
                Ipld::Integer(6),
                val.to_ipld(),
                cont.to_ipld(),
            ]),
        }
    }

    fn from_ipld(ipld: &Ipld) -> Result<Self, IpldError> {
        use Ipld::*;
        let tag: i128 = ipld::EXPR.into();
        match ipld {
            List(xs) => match xs.as_slice() {
                [Integer(t), Integer(0)] if *t == tag => Ok(Self::Nil),
                [Integer(t), Integer(1), car, cdr] if *t == tag => {
                    let car = ScalarPtr::from_ipld(car)?;
                    let cdr = ScalarPtr::from_ipld(cdr)?;
                    Ok(Self::Cons(car, cdr))
                }
                [Integer(t), Integer(2), String(s)] if *t == tag => Ok(Self::Sym(s.clone())),
                [Integer(t), Integer(3), arg, body, env] if *t == tag => {
                    let arg = ScalarPtr::from_ipld(arg)?;
                    let body = ScalarPtr::from_ipld(body)?;
                    let env = ScalarPtr::from_ipld(env)?;
                    Ok(Self::Fun(arg, body, env))
                }
                [Integer(t), Integer(4), num] if *t == tag => {
                    let num = Num::from_ipld(num)?;
                    Ok(Self::Num(num))
                }
                [Integer(t), Integer(5), String(s)] if *t == tag => Ok(Self::Str(s.clone())),
                [Integer(t), Integer(6), val, cont] if *t == tag => {
                    let val = ScalarPtr::from_ipld(val)?;
                    let cont = ScalarContPtr::from_ipld(cont)?;
                    Ok(Self::Thunk(val, cont))
                }
                xs => Err(IpldError::expected("Expr", &List(xs.to_owned()))),
            },
            x => Err(IpldError::expected("Expr", x)),
        }
    }
}

impl<F: PrimeField> Object<F> for Expression<'_, F> {
    type Pointer = Ptr<F>;
}

#[derive(Debug, Clone, Copy, PartialEq, Eq)]
pub struct Thunk<F: PrimeField> {
    pub(crate) value: Ptr<F>,
    pub(crate) continuation: ContPtr<F>,
}

#[allow(clippy::derive_hash_xor_eq)]
impl<F: PrimeField> Hash for Thunk<F> {
    fn hash<H: std::hash::Hasher>(&self, state: &mut H) {
        self.value.hash(state);
        self.continuation.hash(state);
    }
}

#[derive(Debug, Copy, Clone, PartialEq, Eq, Hash)]
pub enum Continuation<F: PrimeField> {
    Outermost,
    Call {
        unevaled_arg: Ptr<F>,
        saved_env: Ptr<F>,
        continuation: ContPtr<F>,
    },
    Call2 {
        function: Ptr<F>,
        saved_env: Ptr<F>,
        continuation: ContPtr<F>,
    },
    Tail {
        saved_env: Ptr<F>,
        continuation: ContPtr<F>,
    },
    Error,
    Lookup {
        saved_env: Ptr<F>,
        continuation: ContPtr<F>,
    },
    Unop {
        operator: Op1,
        continuation: ContPtr<F>,
    },
    Binop {
        operator: Op2,
        saved_env: Ptr<F>,
        unevaled_args: Ptr<F>,
        continuation: ContPtr<F>,
    },
    Binop2 {
        operator: Op2,
        evaled_arg: Ptr<F>,
        continuation: ContPtr<F>,
    },
    Relop {
        operator: Rel2,
        saved_env: Ptr<F>,
        unevaled_args: Ptr<F>,
        continuation: ContPtr<F>,
    },
    Relop2 {
        operator: Rel2,
        evaled_arg: Ptr<F>,
        continuation: ContPtr<F>,
    },
    If {
        unevaled_args: Ptr<F>,
        continuation: ContPtr<F>,
    },
    Let {
        var: Ptr<F>,
        body: Ptr<F>,
        saved_env: Ptr<F>,
        continuation: ContPtr<F>,
    },
    LetRec {
        var: Ptr<F>,
        saved_env: Ptr<F>,
        body: Ptr<F>,
        continuation: ContPtr<F>,
    },
    Emit {
        continuation: ContPtr<F>,
    },
    Dummy,
    Terminal,
}

impl<F: PrimeField> Object<F> for Continuation<F> {
    type Pointer = ContPtr<F>;
}

#[derive(Copy, Clone, Debug, PartialEq, PartialOrd, Eq, Hash)]
#[repr(u16)]
pub enum Op1 {
    Car = 0b0010_0000_0000_0000,
    Cdr,
    Atom,
    Emit,
}

impl fmt::Display for Op1 {
    fn fmt(&self, f: &mut fmt::Formatter<'_>) -> fmt::Result {
        match self {
            Op1::Car => write!(f, "Car"),
            Op1::Cdr => write!(f, "Cdr"),
            Op1::Atom => write!(f, "Atom"),
            Op1::Emit => write!(f, "Emit"),
        }
    }
}

impl Op1 {
    pub fn as_field<F: From<u64> + ff::Field>(&self) -> F {
        F::from(*self as u64)
    }
}

#[derive(Copy, Clone, Debug, PartialEq, PartialOrd, Eq, Hash)]
#[repr(u16)]
pub enum Op2 {
    Sum = 0b0011_0000_0000_0000,
    Diff,
    Product,
    Quotient,
    Cons,
}

impl Op2 {
    pub fn as_field<F: From<u64> + ff::Field>(&self) -> F {
        F::from(*self as u64)
    }
}

impl fmt::Display for Op2 {
    fn fmt(&self, f: &mut fmt::Formatter<'_>) -> fmt::Result {
        match self {
            Op2::Sum => write!(f, "Sum"),
            Op2::Diff => write!(f, "Diff"),
            Op2::Product => write!(f, "Product"),
            Op2::Quotient => write!(f, "Quotient"),
            Op2::Cons => write!(f, "Cons"),
        }
    }
}

#[derive(Copy, Clone, Debug, PartialEq, PartialOrd, Eq, Hash)]
#[repr(u16)]
pub enum Rel2 {
    Equal = 0b0100_0000_0000_0000,
    NumEqual,
}

impl Rel2 {
    pub fn as_field<F: From<u64> + ff::Field>(&self) -> F {
        F::from(*self as u64)
    }
}

impl fmt::Display for Rel2 {
    fn fmt(&self, f: &mut fmt::Formatter<'_>) -> fmt::Result {
        match self {
            Rel2::Equal => write!(f, "Equal"),
            Rel2::NumEqual => write!(f, "NumEqual"),
        }
    }
}

#[derive(Debug, Copy, Clone, PartialEq, Eq, Hash)]
#[repr(u16)]
pub enum Tag {
    Nil = 0b0000_0000_0000_0000,
    Cons,
    Sym,
    Fun,
    Num,
    Thunk,
    Str,
}

impl From<Tag> for u64 {
    fn from(t: Tag) -> Self {
        t as u64
    }
}

impl Tag {
    pub fn as_field<F: From<u64> + ff::Field>(&self) -> F {
        F::from(*self as u64)
    }
}

#[derive(Debug, Copy, Clone, PartialEq, Eq, Hash)]
#[repr(u16)]
pub enum ContTag {
    Outermost = 0b0001_0000_0000_0000,
    Call,
    Call2,
    Tail,
    Error,
    Lookup,
    Unop,
    Binop,
    Binop2,
    Relop,
    Relop2,
    If,
    Let,
    LetRec,
    Dummy,
    Terminal,
    Emit,
}

impl From<ContTag> for u64 {
    fn from(t: ContTag) -> Self {
        t as u64
    }
}

impl ContTag {
    pub fn as_field<F: From<u64> + ff::Field>(&self) -> F {
        F::from(*self as u64)
    }
}

impl<F: PrimeField> Default for Store<F> {
    fn default() -> Self {
        let mut store = Store {
            cons_store: Default::default(),
            sym_store: Default::default(),
            num_store: Default::default(),
            fun_store: Default::default(),
            str_store: Default::default(),
            thunk_store: Default::default(),
            call_store: Default::default(),
            call2_store: Default::default(),
            tail_store: Default::default(),
            lookup_store: Default::default(),
            unop_store: Default::default(),
            binop_store: Default::default(),
            binop2_store: Default::default(),
            relop_store: Default::default(),
            relop2_store: Default::default(),
            if_store: Default::default(),
            let_store: Default::default(),
            let_rec_store: Default::default(),
            emit_store: Default::default(),
            opaque_map: Default::default(),
            scalar_ptr_map: Default::default(),
            scalar_ptr_cont_map: Default::default(),
            poseidon_cache: Default::default(),
            dehydrated: Default::default(),
            dehydrated_cont: Default::default(),
            opaque_raw_ptr_count: 0,
        };

        // insert some well known symbols
        for sym in &[
            "nil",
            "t",
            "quote",
            "lambda",
            "_",
            "let",
            "letrec",
            "cons",
            "car",
            "cdr",
            "atom",
            "emit",
            "+",
            "-",
            "*",
            "/",
            "=",
            "eq",
            "current-env",
            "if",
            "terminal",
            "dummy",
            "outermost",
            "error",
        ] {
            store.sym(sym);
        }

        store
    }
}

/// These methods provide a more ergonomic means of constructing and manipulating Lurk data.
/// They can be thought of as a minimal DSL for working with Lurk data in Rust code.
/// Prefer these methods when constructing literal data or assembling program fragments in
/// tests or during evaluation, etc.
impl<F: PrimeField> Store<F> {
    pub fn nil(&mut self) -> Ptr<F> {
        self.intern_nil()
    }

    pub fn t(&mut self) -> Ptr<F> {
        self.sym("T")
    }

    pub fn cons(&mut self, car: Ptr<F>, cdr: Ptr<F>) -> Ptr<F> {
        self.intern_cons(car, cdr)
    }

    pub fn list(&mut self, elts: &[Ptr<F>]) -> Ptr<F> {
        self.intern_list(elts)
    }

    pub fn num<T: Into<Num<F>>>(&mut self, num: T) -> Ptr<F> {
        self.intern_num(num)
    }

    pub fn str<T: AsRef<str>>(&mut self, name: T) -> Ptr<F> {
        self.intern_str(name)
    }

    pub fn sym<T: AsRef<str>>(&mut self, name: T) -> Ptr<F> {
        self.intern_sym_with_case_conversion(name)
    }

    pub fn car(&self, expr: &Ptr<F>) -> Ptr<F> {
        self.car_cdr(expr).0
    }

    pub fn cdr(&self, expr: &Ptr<F>) -> Ptr<F> {
        self.car_cdr(expr).1
    }

    pub(crate) fn poseidon_constants(&self) -> &HashConstants<F> {
        &self.poseidon_cache.constants
    }
}

impl<F: PrimeField> Store<F> {
    pub fn new() -> Self {
        Store::default()
    }

    pub fn intern_nil(&mut self) -> Ptr<F> {
        self.sym("nil")
    }

    pub fn get_nil(&self) -> Ptr<F> {
        self.get_sym("nil", true).expect("missing NIL")
    }

    pub fn get_t(&self) -> Ptr<F> {
        self.get_sym("t", true).expect("missing T")
    }

    pub fn intern_cons(&mut self, car: Ptr<F>, cdr: Ptr<F>) -> Ptr<F> {
        if car.is_opaque() || cdr.is_opaque() {
            self.hash_expr(&car);
            self.hash_expr(&cdr);
        }
        let (p, inserted) = self.cons_store.insert_full((car, cdr));
        let ptr = Ptr(Tag::Cons, RawPtr::new(p));
        if inserted {
            self.dehydrated.push(ptr);
        }
        ptr
    }
    fn intern_opaque(&mut self, tag: Tag, hash: F) -> Ptr<F> {
        let scalar_ptr = ScalarPtr::from_parts(tag.as_field(), hash);

        // Scope the first immutable borrow.
        {
            let ptr = self.scalar_ptr_map.get(&scalar_ptr);

            if let Some(p) = ptr {
                // Only reuse existing Prt with same hash if it is also opaque.
                // intern_opaque will always return an opaque Ptr, never a corresponding
                // normal Ptr. To change this behavior, remove this check.
                if p.is_opaque() {
                    return *p;
                }
            }
        }
        let ptr = Ptr(tag, self.new_opaque_raw_ptr());
        // Always insert. Key is unique because of newly allocated opaque raw_ptr.
        self.opaque_map.insert(ptr, scalar_ptr);
        ptr
    }

    pub fn intern_opaque_fun(&mut self, hash: F) -> Ptr<F> {
        self.intern_opaque(Tag::Fun, hash)
    }

    pub fn intern_opaque_sym(&mut self, hash: F) -> Ptr<F> {
        self.intern_opaque(Tag::Sym, hash)
    }

    pub fn intern_opaque_cons(&mut self, hash: F) -> Ptr<F> {
        self.intern_opaque(Tag::Cons, hash)
    }

    /// Helper to allocate a list, instead of manually using `cons`.
    pub fn intern_list(&mut self, elts: &[Ptr<F>]) -> Ptr<F> {
        elts.iter()
            .rev()
            .fold(self.sym("nil"), |acc, elt| self.intern_cons(*elt, acc))
    }

    pub(crate) fn convert_sym_case(raw_name: &mut str) {
        // In the future, we could support optional alternate case conventions,
        // so all case conversion should be performed here.
        raw_name.make_ascii_uppercase();
    }

    pub fn intern_sym_with_case_conversion<T: AsRef<str>>(&mut self, name: T) -> Ptr<F> {
        let mut name = name.as_ref().to_string();
        Self::convert_sym_case(&mut name);

        self.intern_sym(name)
    }

    pub fn intern_sym<T: AsRef<str>>(&mut self, name: T) -> Ptr<F> {
        let name = name.as_ref().to_string();

        let tag = if name == "NIL" { Tag::Nil } else { Tag::Sym };

        if let Some(ptr) = self.sym_store.0.get(&name) {
            Ptr(tag, RawPtr::new(ptr.to_usize()))
        } else {
            let ptr = self.sym_store.0.get_or_intern(name);
            let ptr = Ptr(tag, RawPtr::new(ptr.to_usize()));
            self.dehydrated.push(ptr);
            ptr
        }
    }

    pub fn get_sym<T: AsRef<str>>(&self, name: T, convert_case: bool) -> Option<Ptr<F>> {
        // TODO: avoid allocation
        let mut name = name.as_ref().to_string();
        if convert_case {
            Self::convert_sym_case(&mut name);
        }
        let tag = if name == "NIL" { Tag::Nil } else { Tag::Sym };
        self.sym_store
            .0
            .get(name)
            .map(|raw| Ptr(tag, RawPtr::new(raw.to_usize())))
    }

    pub fn intern_num<T: Into<Num<F>>>(&mut self, num: T) -> Ptr<F> {
        let (ptr, _) = self.num_store.insert_full(num.into());
        Ptr(Tag::Num, RawPtr::new(ptr))
    }

    pub fn intern_str<T: AsRef<str>>(&mut self, name: T) -> Ptr<F> {
        if let Some(ptr) = self.str_store.0.get(&name) {
            Ptr(Tag::Str, RawPtr::new(ptr.to_usize()))
        } else {
            let ptr = self.str_store.0.get_or_intern(name);
            let ptr = Ptr(Tag::Str, RawPtr::new(ptr.to_usize()));
            self.dehydrated.push(ptr);
            ptr
        }
    }

    pub fn get_str<T: AsRef<str>>(&self, name: T) -> Option<Ptr<F>> {
        let ptr = self.str_store.0.get(name)?;
        Some(Ptr(Tag::Str, RawPtr::new(ptr.to_usize())))
    }

    pub fn intern_fun(&mut self, arg: Ptr<F>, body: Ptr<F>, closed_env: Ptr<F>) -> Ptr<F> {
        // TODO: closed_env must be an env
        assert!(matches!(arg.0, Tag::Sym), "ARG must be a symbol");
        let (p, inserted) = self.fun_store.insert_full((arg, body, closed_env));
        let ptr = Ptr(Tag::Fun, RawPtr::new(p));
        if inserted {
            self.dehydrated.push(ptr);
        }
        ptr
    }

    pub fn intern_thunk(&mut self, thunk: Thunk<F>) -> Ptr<F> {
        let (p, inserted) = self.thunk_store.insert_full(thunk);
        let ptr = Ptr(Tag::Thunk, RawPtr::new(p));
        if inserted {
            self.dehydrated.push(ptr);
        }
        ptr
    }

    fn mark_dehydrated_cont(&mut self, p: ContPtr<F>) -> ContPtr<F> {
        self.dehydrated_cont.push(p);
        p
    }

    pub fn intern_cont_outermost(&mut self) -> ContPtr<F> {
        self.mark_dehydrated_cont(self.get_cont_outermost())
    }

    pub fn get_cont_outermost(&self) -> ContPtr<F> {
        let ptr = self.sym_store.0.get("OUTERMOST").expect("pre stored");
        ContPtr(ContTag::Outermost, RawPtr::new(ptr.to_usize()))
    }

    pub fn intern_cont_call(&mut self, a: Ptr<F>, b: Ptr<F>, c: ContPtr<F>) -> ContPtr<F> {
        let (p, inserted) = self.call_store.insert_full((a, b, c));
        let ptr = ContPtr(ContTag::Call, RawPtr::new(p));
        if inserted {
            self.dehydrated_cont.push(ptr)
        }
        ptr
    }

    pub fn intern_cont_call2(&mut self, a: Ptr<F>, b: Ptr<F>, c: ContPtr<F>) -> ContPtr<F> {
        let (p, inserted) = self.call2_store.insert_full((a, b, c));
        let ptr = ContPtr(ContTag::Call2, RawPtr::new(p));
        if inserted {
            self.dehydrated_cont.push(ptr)
        }
        ptr
    }

    pub fn intern_cont_error(&mut self) -> ContPtr<F> {
        self.mark_dehydrated_cont(self.get_cont_error())
    }

    pub fn get_cont_error(&self) -> ContPtr<F> {
        let ptr = self.sym_store.0.get("ERROR").expect("pre stored");
        ContPtr(ContTag::Error, RawPtr::new(ptr.to_usize()))
    }

    pub fn intern_cont_terminal(&mut self) -> ContPtr<F> {
        self.mark_dehydrated_cont(self.get_cont_terminal())
    }

    pub fn get_cont_terminal(&self) -> ContPtr<F> {
        let ptr = self.sym_store.0.get("TERMINAL").expect("pre stored");
        ContPtr(ContTag::Terminal, RawPtr::new(ptr.to_usize()))
    }

    pub fn intern_cont_dummy(&mut self) -> ContPtr<F> {
        self.mark_dehydrated_cont(self.get_cont_dummy())
    }

    pub fn get_cont_dummy(&self) -> ContPtr<F> {
        let ptr = self.sym_store.0.get("DUMMY").expect("pre stored");
        ContPtr(ContTag::Dummy, RawPtr::new(ptr.to_usize()))
    }

    pub fn intern_cont_lookup(&mut self, a: Ptr<F>, b: ContPtr<F>) -> ContPtr<F> {
        let (p, inserted) = self.lookup_store.insert_full((a, b));
        let ptr = ContPtr(ContTag::Lookup, RawPtr::new(p));
        if inserted {
            self.dehydrated_cont.push(ptr)
        }
        ptr
    }

    pub fn intern_cont_let(
        &mut self,
        a: Ptr<F>,
        b: Ptr<F>,
        c: Ptr<F>,
        d: ContPtr<F>,
    ) -> ContPtr<F> {
        let (p, inserted) = self.let_store.insert_full((a, b, c, d));
        let ptr = ContPtr(ContTag::Let, RawPtr::new(p));
        if inserted {
            self.dehydrated_cont.push(ptr)
        }
        ptr
    }

    pub fn intern_cont_let_rec(
        &mut self,
        a: Ptr<F>,
        b: Ptr<F>,
        c: Ptr<F>,
        d: ContPtr<F>,
    ) -> ContPtr<F> {
        let (p, inserted) = self.let_rec_store.insert_full((a, b, c, d));
        let ptr = ContPtr(ContTag::LetRec, RawPtr::new(p));
        if inserted {
            self.dehydrated_cont.push(ptr)
        }
        ptr
    }

    pub fn intern_cont_unop(&mut self, op: Op1, a: ContPtr<F>) -> ContPtr<F> {
        let (p, inserted) = self.unop_store.insert_full((op, a));
        let ptr = ContPtr(ContTag::Unop, RawPtr::new(p));
        if inserted {
            self.dehydrated_cont.push(ptr)
        }
        ptr
    }
    pub fn intern_cont_emit(&mut self, continuation: ContPtr<F>) -> ContPtr<F> {
        let (p, inserted) = self.emit_store.insert_full(continuation);
        let ptr = ContPtr(ContTag::Emit, RawPtr::new(p));
        if inserted {
            self.dehydrated_cont.push(ptr)
        }
        ptr
    }

    pub fn intern_cont_binop(
        &mut self,
        op: Op2,
        a: Ptr<F>,
        b: Ptr<F>,
        c: ContPtr<F>,
    ) -> ContPtr<F> {
        let (p, inserted) = self.binop_store.insert_full((op, a, b, c));
        let ptr = ContPtr(ContTag::Binop, RawPtr::new(p));
        if inserted {
            self.dehydrated_cont.push(ptr)
        }
        ptr
    }

    pub fn intern_cont_binop2(&mut self, op: Op2, a: Ptr<F>, b: ContPtr<F>) -> ContPtr<F> {
        let (p, inserted) = self.binop2_store.insert_full((op, a, b));
        let ptr = ContPtr(ContTag::Binop2, RawPtr::new(p));
        if inserted {
            self.dehydrated_cont.push(ptr)
        }
        ptr
    }

    pub fn intern_cont_relop(
        &mut self,
        op: Rel2,
        a: Ptr<F>,
        b: Ptr<F>,
        c: ContPtr<F>,
    ) -> ContPtr<F> {
        let (p, inserted) = self.relop_store.insert_full((op, a, b, c));
        let ptr = ContPtr(ContTag::Relop, RawPtr::new(p));
        if inserted {
            self.dehydrated_cont.push(ptr)
        }
        ptr
    }

    pub fn intern_cont_relop2(&mut self, op: Rel2, a: Ptr<F>, b: ContPtr<F>) -> ContPtr<F> {
        let (p, inserted) = self.relop2_store.insert_full((op, a, b));
        let ptr = ContPtr(ContTag::Relop2, RawPtr::new(p));
        if inserted {
            self.dehydrated_cont.push(ptr)
        }
        ptr
    }

    pub fn intern_cont_if(&mut self, a: Ptr<F>, b: ContPtr<F>) -> ContPtr<F> {
        let (p, inserted) = self.if_store.insert_full((a, b));
        let ptr = ContPtr(ContTag::If, RawPtr::new(p));
        if inserted {
            self.dehydrated_cont.push(ptr)
        }
        ptr
    }

    pub fn intern_cont_tail(&mut self, a: Ptr<F>, b: ContPtr<F>) -> ContPtr<F> {
        let (p, inserted) = self.tail_store.insert_full((a, b));
        let ptr = ContPtr(ContTag::Tail, RawPtr::new(p));
        if inserted {
            self.dehydrated_cont.push(ptr)
        }
        ptr
    }

    pub fn scalar_from_parts(&self, tag: F, value: F) -> Option<ScalarPtr<F>> {
        let scalar_ptr = ScalarPtr(tag, value);
        if self.scalar_ptr_map.contains_key(&scalar_ptr) {
            return Some(scalar_ptr);
        }

        None
    }

    pub fn scalar_from_parts_cont(&self, tag: F, value: F) -> Option<ScalarContPtr<F>> {
        let scalar_ptr = ScalarContPtr(tag, value);
        if self.scalar_ptr_cont_map.contains_key(&scalar_ptr) {
            return Some(scalar_ptr);
        }
        None
    }

    pub fn fetch_scalar(&self, scalar_ptr: &ScalarPtr<F>) -> Option<Ptr<F>> {
        self.scalar_ptr_map.get(scalar_ptr).map(|p| *p)
    }
    pub fn fetch_scalar_m(&mut self, scalar_ptr: &ScalarPtr<F>) -> Option<Ptr<F>> {
        self.scalar_ptr_map.get(scalar_ptr).map(|p| *p)
    }

    pub fn fetch_scalar_cont(&self, scalar_ptr: &ScalarContPtr<F>) -> Option<ContPtr<F>> {
        self.scalar_ptr_cont_map.get(scalar_ptr).map(|p| *p)
    }

    pub(crate) fn fetch_sym(&self, ptr: &Ptr<F>) -> Option<&str> {
        debug_assert!(matches!(ptr.0, Tag::Sym) | matches!(ptr.0, Tag::Nil));

        if ptr.1.is_opaque() {
            // Ptr.fmt depends on this never returning None for opaque syms.
            if self.opaque_map.contains_key(ptr) {
                return Some("<Opaque Sym>");
            } else {
                // This shouldn't happen.
                return Some("<Opaque Sym [MISSING]>");
            }
        }

        if ptr.0 == Tag::Nil {
            return Some("NIL");
        }

        self.sym_store
            .0
            .resolve(SymbolUsize::try_from_usize(ptr.1.idx()).unwrap())
    }

    pub(crate) fn fetch_str(&self, ptr: &Ptr<F>) -> Option<&str> {
        debug_assert!(matches!(ptr.0, Tag::Str));
        let symbol = SymbolUsize::try_from_usize(ptr.1.idx()).expect("invalid pointer");
        self.str_store.0.resolve(symbol)
    }

    pub(crate) fn fetch_fun(&self, ptr: &Ptr<F>) -> Option<&(Ptr<F>, Ptr<F>, Ptr<F>)> {
        debug_assert!(matches!(ptr.0, Tag::Fun));
        if ptr.1.is_opaque() {
            None
            // Some(&self.opaque_fun)
        } else {
            self.fun_store.get_index(ptr.1.idx())
        }
    }

    pub(crate) fn fetch_cons(&self, ptr: &Ptr<F>) -> Option<&(Ptr<F>, Ptr<F>)> {
        debug_assert!(matches!(ptr.0, Tag::Cons));
        if ptr.1.is_opaque() {
            None
        } else {
            self.cons_store.get_index(ptr.1.idx())
        }
    }

    pub(crate) fn fetch_num(&self, ptr: &Ptr<F>) -> Option<&Num<F>> {
        debug_assert!(matches!(ptr.0, Tag::Num));
        self.num_store.get_index(ptr.1.idx())
    }

    fn fetch_thunk(&self, ptr: &Ptr<F>) -> Option<&Thunk<F>> {
        debug_assert!(matches!(ptr.0, Tag::Thunk));
        self.thunk_store.get_index(ptr.1.idx())
    }

    pub fn fetch(&self, ptr: &Ptr<F>) -> Option<Expression<F>> {
        if ptr.is_opaque() {
            return Some(Expression::Opaque(*ptr));
        }
        match ptr.0 {
            Tag::Nil => Some(Expression::Nil),
            Tag::Cons => self.fetch_cons(ptr).map(|(a, b)| Expression::Cons(*a, *b)),
            Tag::Sym => self.fetch_sym(ptr).map(Expression::Sym),
            Tag::Num => self.fetch_num(ptr).map(|num| Expression::Num(*num)),
            Tag::Fun => self
                .fetch_fun(ptr)
                .map(|(a, b, c)| Expression::Fun(*a, *b, *c)),
            Tag::Thunk => self.fetch_thunk(ptr).map(|thunk| Expression::Thunk(*thunk)),
            Tag::Str => self.fetch_str(ptr).map(Expression::Str),
        }
    }

    pub fn fetch_cont(&self, ptr: &ContPtr<F>) -> Option<Continuation<F>> {
        use ContTag::*;
        match ptr.0 {
            Outermost => Some(Continuation::Outermost),
            Call => self
                .call_store
                .get_index(ptr.1.idx())
                .map(|(a, b, c)| Continuation::Call {
                    unevaled_arg: *a,
                    saved_env: *b,
                    continuation: *c,
                }),
            Call2 => self
                .call2_store
                .get_index(ptr.1.idx())
                .map(|(a, b, c)| Continuation::Call2 {
                    function: *a,
                    saved_env: *b,
                    continuation: *c,
                }),
            Tail => self
                .tail_store
                .get_index(ptr.1.idx())
                .map(|(a, b)| Continuation::Tail {
                    saved_env: *a,
                    continuation: *b,
                }),
            Error => Some(Continuation::Error),
            Lookup => self
                .lookup_store
                .get_index(ptr.1.idx())
                .map(|(a, b)| Continuation::Lookup {
                    saved_env: *a,
                    continuation: *b,
                }),
            Unop => self
                .unop_store
                .get_index(ptr.1.idx())
                .map(|(a, b)| Continuation::Unop {
                    operator: *a,
                    continuation: *b,
                }),
            Binop => {
                self.binop_store
                    .get_index(ptr.1.idx())
                    .map(|(a, b, c, d)| Continuation::Binop {
                        operator: *a,
                        saved_env: *b,
                        unevaled_args: *c,
                        continuation: *d,
                    })
            }
            Binop2 => {
                self.binop2_store
                    .get_index(ptr.1.idx())
                    .map(|(a, b, c)| Continuation::Binop2 {
                        operator: *a,
                        evaled_arg: *b,
                        continuation: *c,
                    })
            }
            Relop => {
                self.relop_store
                    .get_index(ptr.1.idx())
                    .map(|(a, b, c, d)| Continuation::Relop {
                        operator: *a,
                        saved_env: *b,
                        unevaled_args: *c,
                        continuation: *d,
                    })
            }
            Relop2 => {
                self.relop2_store
                    .get_index(ptr.1.idx())
                    .map(|(a, b, c)| Continuation::Relop2 {
                        operator: *a,
                        evaled_arg: *b,
                        continuation: *c,
                    })
            }
            If => self
                .if_store
                .get_index(ptr.1.idx())
                .map(|(a, b)| Continuation::If {
                    unevaled_args: *a,
                    continuation: *b,
                }),
            Let => self
                .let_store
                .get_index(ptr.1.idx())
                .map(|(a, b, c, d)| Continuation::Let {
                    var: *a,
                    body: *b,
                    saved_env: *c,
                    continuation: *d,
                }),
            LetRec => self
                .let_rec_store
                .get_index(ptr.1.idx())
                .map(|(a, b, c, d)| Continuation::LetRec {
                    var: *a,
                    body: *b,
                    saved_env: *c,
                    continuation: *d,
                }),
            Dummy => Some(Continuation::Dummy),
            Terminal => Some(Continuation::Terminal),
            Emit => self
                .emit_store
                .get_index(ptr.1.idx())
                .map(|continuation| Continuation::Emit {
                    continuation: *continuation,
                }),
        }
    }

    pub fn car_cdr(&self, ptr: &Ptr<F>) -> (Ptr<F>, Ptr<F>) {
        match ptr.0 {
            Tag::Nil => (self.get_nil(), self.get_nil()),
            Tag::Cons => match self.fetch(ptr) {
                Some(Expression::Cons(car, cdr)) => (car, cdr),
                _ => unreachable!(),
            },
            _ => {
                panic!("Can only extract car_cdr from Cons")
            }
        }
    }

    pub fn hash_expr(&self, ptr: &Ptr<F>) -> Option<ScalarPtr<F>> {
        use Tag::*;
        match ptr.tag() {
            Nil => self.hash_nil(),
            Cons => self.hash_cons(*ptr),
            Sym => self.hash_sym(*ptr),
            Fun => self.hash_fun(*ptr),
            Num => self.hash_num(*ptr),
            Str => self.hash_str(*ptr),
            Thunk => self.hash_thunk(*ptr),
        }
    }

    // Get hash for expr, but only if it already exists. This should never cause create_scalar_ptr to be called. Use
    // this after the cache has been hydrated. NOTE: because dashmap::entry can deadlock, it is important not to call
    // hash_expr in nested call graphs which might trigger that behavior. This discovery is what led to get_expr_hash
    // and the 'get' versions of hash_cons, hash_sym, etc.
    pub fn get_expr_hash(&self, ptr: &Ptr<F>) -> Option<ScalarPtr<F>> {
        use Tag::*;
        match ptr.tag() {
            Nil => self.get_hash_nil(),
            Cons => self.get_hash_cons(*ptr),
            Sym => self.get_hash_sym(*ptr),
            Fun => self.get_hash_fun(*ptr),
            Num => self.get_hash_num(*ptr),
            Str => self.get_hash_str(*ptr),
            Thunk => self.get_hash_thunk(*ptr),
        }
    }

    pub fn hash_cont(&self, ptr: &ContPtr<F>) -> Option<ScalarContPtr<F>> {
        let components = self.get_hash_components_cont(ptr)?;
        let hash = self.poseidon_cache.hash8(&components);

        Some(self.create_cont_scalar_ptr(*ptr, hash))
    }

    /// The only places that `ScalarPtr`s for `Ptr`s should be created, to
    /// ensure that they are cached properly
    fn create_scalar_ptr(&self, ptr: Ptr<F>, hash: F) -> ScalarPtr<F> {
        let scalar_ptr = ScalarPtr(ptr.tag_field(), hash);
        let entry = self.scalar_ptr_map.entry(scalar_ptr);
        entry.or_insert(ptr);
        scalar_ptr
    }

    fn get_scalar_ptr(&self, ptr: Ptr<F>, hash: F) -> ScalarPtr<F> {
        ScalarPtr(ptr.tag_field(), hash)
    }

    /// The only places that `ScalarContPtr`s for `ContPtr`s should be created, to
    /// ensure that they are cached properly
    fn create_cont_scalar_ptr(&self, ptr: ContPtr<F>, hash: F) -> ScalarContPtr<F> {
        let scalar_ptr = ScalarContPtr(ptr.tag_field(), hash);
        self.scalar_ptr_cont_map.entry(scalar_ptr).or_insert(ptr);

        scalar_ptr
    }

    fn get_hash_components_default(&self) -> [[F; 2]; 4] {
        let def = [F::zero(), F::zero()];
        [def, def, def, def]
    }

    pub fn get_hash_components_cont(&self, ptr: &ContPtr<F>) -> Option<[F; 8]> {
        use Continuation::*;

        let cont = self.fetch_cont(ptr)?;

        let hash = match &cont {
            Outermost | Terminal | Dummy | Error => self.get_hash_components_default(),
            Call {
                unevaled_arg,
                saved_env,
                continuation,
            } => self.get_hash_components_call(unevaled_arg, saved_env, continuation)?,
            Call2 {
                function,
                saved_env,
                continuation,
            } => self.get_hash_components_call2(function, saved_env, continuation)?,
            Tail {
                saved_env,
                continuation,
            } => self.get_hash_components_tail(saved_env, continuation)?,
            Lookup {
                saved_env,
                continuation,
            } => self.get_hash_components_lookup(saved_env, continuation)?,
            Unop {
                operator,
                continuation,
            } => self.get_hash_components_unop(operator, continuation)?,
            Binop {
                operator,
                saved_env,
                unevaled_args,
                continuation,
            } => {
                self.get_hash_components_binop(operator, saved_env, unevaled_args, continuation)?
            }
            Binop2 {
                operator,
                evaled_arg,
                continuation,
            } => self.get_hash_components_binop2(operator, evaled_arg, continuation)?,
            Relop {
                operator,
                saved_env,
                unevaled_args,
                continuation,
            } => {
                self.get_hash_components_relop(operator, saved_env, unevaled_args, continuation)?
            }
            Relop2 {
                operator,
                evaled_arg,
                continuation,
            } => self.get_hash_components_relop2(operator, evaled_arg, continuation)?,
            If {
                unevaled_args,
                continuation,
            } => self.get_hash_components_if(unevaled_args, continuation)?,
            Let {
                var,
                body,
                saved_env,
                continuation,
            } => self.get_hash_components_let(var, body, saved_env, continuation)?,
            LetRec {
                var,
                body,
                saved_env,
                continuation,
            } => self.get_hash_components_let_rec(var, body, saved_env, continuation)?,
            Emit { continuation } => self.get_hash_components_emit(continuation)?,
        };

        Some([
            hash[0][0], hash[0][1], hash[1][0], hash[1][1], hash[2][0], hash[2][1], hash[3][0],
            hash[3][1],
        ])
    }

    fn get_hash_components_let_rec(
        &self,
        var: &Ptr<F>,
        body: &Ptr<F>,
        saved_env: &Ptr<F>,
        cont: &ContPtr<F>,
    ) -> Option<[[F; 2]; 4]> {
        let var = self.hash_expr(var)?.into_hash_components();
        let body = self.hash_expr(body)?.into_hash_components();
        let saved_env = self.hash_expr(saved_env)?.into_hash_components();
        let cont = self.hash_cont(cont)?.into_hash_components();
        Some([var, body, saved_env, cont])
    }

    fn get_hash_components_let(
        &self,
        var: &Ptr<F>,
        body: &Ptr<F>,
        saved_env: &Ptr<F>,
        cont: &ContPtr<F>,
    ) -> Option<[[F; 2]; 4]> {
        let var = self.hash_expr(var)?.into_hash_components();
        let body = self.hash_expr(body)?.into_hash_components();
        let saved_env = self.hash_expr(saved_env)?.into_hash_components();
        let cont = self.hash_cont(cont)?.into_hash_components();
        Some([var, body, saved_env, cont])
    }

    fn get_hash_components_if(
        &self,
        unevaled_args: &Ptr<F>,
        cont: &ContPtr<F>,
    ) -> Option<[[F; 2]; 4]> {
        let def = [F::zero(), F::zero()];
        let unevaled_args = self.hash_expr(unevaled_args)?.into_hash_components();
        let cont = self.hash_cont(cont)?.into_hash_components();
        Some([unevaled_args, cont, def, def])
    }

    fn get_hash_components_relop2(
        &self,
        rel: &Rel2,
        arg1: &Ptr<F>,
        cont: &ContPtr<F>,
    ) -> Option<[[F; 2]; 4]> {
        let def = [F::zero(), F::zero()];
        let rel = self.hash_rel2(rel).into_hash_components();
        let arg1 = self.hash_expr(arg1)?.into_hash_components();
        let cont = self.hash_cont(cont)?.into_hash_components();
        Some([rel, arg1, cont, def])
    }

    fn get_hash_components_relop(
        &self,
        rel: &Rel2,
        saved_env: &Ptr<F>,
        unevaled_args: &Ptr<F>,
        cont: &ContPtr<F>,
    ) -> Option<[[F; 2]; 4]> {
        let rel = self.hash_rel2(rel).into_hash_components();
        let saved_env = self.hash_expr(saved_env)?.into_hash_components();
        let unevaled_args = self.hash_expr(unevaled_args)?.into_hash_components();
        let cont = self.hash_cont(cont)?.into_hash_components();
        Some([rel, saved_env, unevaled_args, cont])
    }

    fn get_hash_components_binop2(
        &self,
        op: &Op2,
        arg1: &Ptr<F>,
        cont: &ContPtr<F>,
    ) -> Option<[[F; 2]; 4]> {
        let def = [F::zero(), F::zero()];
        let op = self.hash_op2(op).into_hash_components();
        let arg1 = self.hash_expr(arg1)?.into_hash_components();
        let cont = self.hash_cont(cont)?.into_hash_components();
        Some([op, arg1, cont, def])
    }

    fn get_hash_components_binop(
        &self,
        op: &Op2,
        saved_env: &Ptr<F>,
        unevaled_args: &Ptr<F>,
        cont: &ContPtr<F>,
    ) -> Option<[[F; 2]; 4]> {
        let op = self.hash_op2(op).into_hash_components();
        let saved_env = self.hash_expr(saved_env)?.into_hash_components();
        let unevaled_args = self.hash_expr(unevaled_args)?.into_hash_components();
        let cont = self.hash_cont(cont)?.into_hash_components();
        Some([op, saved_env, unevaled_args, cont])
    }

    fn get_hash_components_unop(&self, op: &Op1, cont: &ContPtr<F>) -> Option<[[F; 2]; 4]> {
        let def = [F::zero(), F::zero()];
        let op = self.hash_op1(op).into_hash_components();
        let cont = self.hash_cont(cont)?.into_hash_components();
        Some([op, cont, def, def])
    }

    fn get_hash_components_lookup(
        &self,
        saved_env: &Ptr<F>,
        cont: &ContPtr<F>,
    ) -> Option<[[F; 2]; 4]> {
        let def = [F::zero(), F::zero()];
        let saved_env = self.hash_expr(saved_env)?.into_hash_components();
        let cont = self.hash_cont(cont)?.into_hash_components();
        Some([saved_env, cont, def, def])
    }

    fn get_hash_components_tail(
        &self,
        saved_env: &Ptr<F>,
        cont: &ContPtr<F>,
    ) -> Option<[[F; 2]; 4]> {
        let def = [F::zero(), F::zero()];
        let saved_env = self.hash_expr(saved_env)?.into_hash_components();
        let cont = self.hash_cont(cont)?.into_hash_components();
        Some([saved_env, cont, def, def])
    }

    fn get_hash_components_call2(
        &self,
        fun: &Ptr<F>,
        saved_env: &Ptr<F>,
        cont: &ContPtr<F>,
    ) -> Option<[[F; 2]; 4]> {
        let def = [F::zero(), F::zero()];
        let fun = self.hash_expr(fun)?.into_hash_components();
        let saved_env = self.hash_expr(saved_env)?.into_hash_components();
        let cont = self.hash_cont(cont)?.into_hash_components();
        Some([saved_env, fun, cont, def])
    }

    fn get_hash_components_call(
        &self,
        arg: &Ptr<F>,
        saved_env: &Ptr<F>,
        cont: &ContPtr<F>,
    ) -> Option<[[F; 2]; 4]> {
        let def = [F::zero(), F::zero()];
        let arg = self.hash_expr(arg)?.into_hash_components();
        let saved_env = self.hash_expr(saved_env)?.into_hash_components();
        let cont = self.hash_cont(cont)?.into_hash_components();

        Some([saved_env, arg, cont, def])
    }

    fn get_hash_components_emit(&self, cont: &ContPtr<F>) -> Option<[[F; 2]; 4]> {
        let def = [F::zero(), F::zero()];

        let cont = self.hash_cont(cont)?.into_hash_components();

        Some([cont, def, def, def])
    }

    pub fn get_hash_components_thunk(&self, thunk: &Thunk<F>) -> Option<[F; 4]> {
        let value_hash = self.hash_expr(&thunk.value)?.into_hash_components();
        let continuation_hash = self.hash_cont(&thunk.continuation)?.into_hash_components();

        Some([
            value_hash[0],
            value_hash[1],
            continuation_hash[0],
            continuation_hash[1],
        ])
    }

    pub fn hash_sym(&self, sym: Ptr<F>) -> Option<ScalarPtr<F>> {
        if sym.is_opaque() {
            return self.opaque_map.get(&sym).map(|s| *s);
        }
        let s = self.fetch_sym(&sym)?;

        Some(self.create_scalar_ptr(sym, self.hash_string(s)))
    }

    pub fn get_hash_sym(&self, sym: Ptr<F>) -> Option<ScalarPtr<F>> {
        if sym.is_opaque() {
            return self.opaque_map.get(&sym).map(|s| *s);
        }
        let s = self.fetch_sym(&sym)?;
        Some(self.get_scalar_ptr(sym, self.hash_string(s)))
    }

    fn hash_str(&self, sym: Ptr<F>) -> Option<ScalarPtr<F>> {
        let s = self.fetch_str(&sym)?;
        Some(self.create_scalar_ptr(sym, self.hash_string(s)))
    }
    fn get_hash_str(&self, sym: Ptr<F>) -> Option<ScalarPtr<F>> {
        let s = self.fetch_str(&sym)?;
        Some(self.get_scalar_ptr(sym, self.hash_string(s)))
    }

    fn hash_fun(&self, fun: Ptr<F>) -> Option<ScalarPtr<F>> {
        if fun.is_opaque() {
            Some(
                *self
                    .opaque_map
                    .get(&fun)
                    .expect("ScalarPtr for opaque Fun missing"),
            )
        } else {
            let (arg, body, closed_env) = self.fetch_fun(&fun)?;
            Some(self.create_scalar_ptr(fun, self.hash_ptrs_3(&[*arg, *body, *closed_env])?))
        }
    }
    fn get_hash_fun(&self, fun: Ptr<F>) -> Option<ScalarPtr<F>> {
        if fun.is_opaque() {
            Some(
                *self
                    .opaque_map
                    .get(&fun)
                    .expect("ScalarPtr for opaque Fun missing"),
            )
        } else {
            let (arg, body, closed_env) = self.fetch_fun(&fun)?;
            Some(self.get_scalar_ptr(fun, self.get_hash_ptrs_3(&[*arg, *body, *closed_env])?))
        }
    }

    fn hash_cons(&self, cons: Ptr<F>) -> Option<ScalarPtr<F>> {
        if cons.is_opaque() {
            return Some(
                *self
                    .opaque_map
                    .get(&cons)
                    .expect("ScalarPtr for opaque Cons missing"),
            );
        }

        let (car, cdr) = self.fetch_cons(&cons)?;

        Some(self.create_scalar_ptr(cons, self.hash_ptrs_2(&[*car, *cdr])?))
    }
    fn get_hash_cons(&self, cons: Ptr<F>) -> Option<ScalarPtr<F>> {
        if cons.is_opaque() {
            return Some(
                *self
                    .opaque_map
                    .get(&cons)
                    .expect("ScalarPtr for opaque Cons missing"),
            );
        }

        let (car, cdr) = self.fetch_cons(&cons)?;
        Some(self.get_scalar_ptr(cons, self.get_hash_ptrs_2(&[*car, *cdr])?))
    }

    fn hash_thunk(&self, ptr: Ptr<F>) -> Option<ScalarPtr<F>> {
        let thunk = self.fetch_thunk(&ptr)?;
        let components = self.get_hash_components_thunk(thunk)?;
        Some(self.create_scalar_ptr(ptr, self.poseidon_cache.hash4(&components)))
    }

    fn get_hash_thunk(&self, ptr: Ptr<F>) -> Option<ScalarPtr<F>> {
        let thunk = self.fetch_thunk(&ptr)?;
        let components = self.get_hash_components_thunk(thunk)?;
        Some(self.get_scalar_ptr(ptr, self.poseidon_cache.hash4(&components)))
    }

    fn hash_num(&self, ptr: Ptr<F>) -> Option<ScalarPtr<F>> {
        let n = self.fetch_num(&ptr)?;

        Some(self.create_scalar_ptr(ptr, n.into_scalar()))
    }
    fn get_hash_num(&self, ptr: Ptr<F>) -> Option<ScalarPtr<F>> {
        let n = self.fetch_num(&ptr)?;

        Some(self.get_scalar_ptr(ptr, n.into_scalar()))
    }

    fn hash_string(&self, s: &str) -> F {
        // We should use HashType::VariableLength, once supported.
        // The following is just quick and dirty, but should be unique.
        let mut preimage = [F::zero(); 8];
        let mut x = F::from(s.len() as u64);
        s.chars()
            .map(|c| F::from(c as u64))
            .chunks(7)
            .into_iter()
            .for_each(|mut chunk| {
                preimage[0] = x;
                for item in preimage.iter_mut().skip(1).take(7) {
                    if let Some(c) = chunk.next() {
                        *item = c
                    };
                }
                x = self.poseidon_cache.hash8(&preimage)
            });
        x
    }

    fn hash_ptrs_2(&self, ptrs: &[Ptr<F>; 2]) -> Option<F> {
        let scalar_ptrs = [self.hash_expr(&ptrs[0])?, self.hash_expr(&ptrs[1])?];
        Some(self.hash_scalar_ptrs_2(&scalar_ptrs))
    }
    fn get_hash_ptrs_2(&self, ptrs: &[Ptr<F>; 2]) -> Option<F> {
        let scalar_ptrs = [self.get_expr_hash(&ptrs[0])?, self.get_expr_hash(&ptrs[1])?];
        Some(self.hash_scalar_ptrs_2(&scalar_ptrs))
    }

    fn hash_ptrs_3(&self, ptrs: &[Ptr<F>; 3]) -> Option<F> {
        let scalar_ptrs = [
            self.hash_expr(&ptrs[0])?,
            self.hash_expr(&ptrs[1])?,
            self.hash_expr(&ptrs[2])?,
        ];
        Some(self.hash_scalar_ptrs_3(&scalar_ptrs))
    }

    fn get_hash_ptrs_3(&self, ptrs: &[Ptr<F>; 3]) -> Option<F> {
        let scalar_ptrs = [
            self.get_expr_hash(&ptrs[0])?,
            self.get_expr_hash(&ptrs[1])?,
            self.get_expr_hash(&ptrs[2])?,
        ];
        Some(self.hash_scalar_ptrs_3(&scalar_ptrs))
    }

    fn hash_scalar_ptrs_2(&self, ptrs: &[ScalarPtr<F>; 2]) -> F {
        let preimage = [ptrs[0].0, ptrs[0].1, ptrs[1].0, ptrs[1].1];
        self.poseidon_cache.hash4(&preimage)
    }

    fn hash_scalar_ptrs_3(&self, ptrs: &[ScalarPtr<F>; 3]) -> F {
        let preimage = [
            ptrs[0].0, ptrs[0].1, ptrs[1].0, ptrs[1].1, ptrs[2].0, ptrs[2].1,
        ];
        self.poseidon_cache.hash6(&preimage)
    }

    pub fn hash_nil(&self) -> Option<ScalarPtr<F>> {
        let nil = self.get_nil();

        self.hash_sym(nil)
    }

    pub fn get_hash_nil(&self) -> Option<ScalarPtr<F>> {
        let nil = self.get_nil();

        self.get_hash_sym(nil)
    }

    fn hash_op1(&self, op: &Op1) -> ScalarPtr<F> {
        ScalarPtr(op.as_field(), F::zero())
    }

    fn hash_op2(&self, op: &Op2) -> ScalarPtr<F> {
        ScalarPtr(op.as_field(), F::zero())
    }

    fn hash_rel2(&self, op: &Rel2) -> ScalarPtr<F> {
        ScalarPtr(op.as_field(), F::zero())
    }

    // An opaque Ptr is one for which we have the hash, but not the preimages.
    // So we cannot open or traverse the enclosed data, but we can manipulate
    // it atomically and include it in containing structures, etc.
    pub fn new_opaque_ptr(&mut self) -> Ptr<F> {
        // TODO: May need new tag for this.
        // Meanwhile, it is illegal to try to dereference/follow an opaque PTR.
        // So any tag and RawPtr are okay.
        Ptr(Tag::Nil, self.new_opaque_raw_ptr())
    }

    pub fn new_opaque_raw_ptr(&mut self) -> RawPtr<F> {
        self.opaque_raw_ptr_count += 1;
        let p = self.opaque_raw_ptr_count;
        // We can't use 0 for both opaque and normal RawPtrs.
        assert!(p > 0);
        // Ensure there will be no overlow.
        assert!(p < isize::MAX as usize);
        RawPtr(0isize - p as isize, Default::default())
    }

    pub fn ptr_eq(&self, a: &Ptr<F>, b: &Ptr<F>) -> bool {
        // In order to compare Ptrs, we *must* resolve the hashes. Otherwise, we risk failing to recognize equality of
        // compound data with opaque data in either element's transitive closure.
        self.get_expr_hash(a) == self.get_expr_hash(b)
    }

    pub fn cons_eq(&self, a: &Ptr<F>, b: &Ptr<F>) -> bool {
        assert_eq!(Tag::Cons, a.tag());
        assert_eq!(Tag::Cons, b.tag());

        let a_opaque = a.is_opaque();
        let b_opaque = b.is_opaque();

        if !a_opaque && !b_opaque {
            return a == b;
        }
        self.get_expr_hash(a) == self.get_expr_hash(b)
    }

    /// Fill the cache for Scalars. Only Ptrs which have been interned since last hydration will be hashed, so it is
    /// safe to call this incrementally. However, for best proving performance, we should call exactly once so all
    /// hashing can be batched, e.g. on the GPU.
    pub fn hydrate_scalar_cache(&mut self) {
        self.dehydrated.par_iter().for_each(|ptr| {
            self.hash_expr(ptr).expect("failed to hash_expr");
        });

        self.dehydrated.truncate(0);

        self.dehydrated_cont.par_iter().for_each(|ptr| {
            self.hash_cont(ptr).expect("failed to hash_cont");
        });

        self.dehydrated_cont.truncate(0);

        self.dehydrated_cont.clear();
    }
}

impl<F: PrimeField> Expression<'_, F> {
    pub fn is_keyword_sym(&self) -> bool {
        match self {
            Expression::Sym(s) => s.starts_with(':'),
            _ => false,
        }
    }

    pub fn as_str(&self) -> Option<&str> {
        match self {
            Expression::Str(s) => Some(s),
            _ => None,
        }
    }

    pub fn as_sym_str(&self) -> Option<&str> {
        match self {
            Expression::Sym(s) => Some(s),
            _ => None,
        }
    }
}

#[cfg(test)]
mod test {
    use crate::eval::{empty_sym_env, Evaluator};
    use crate::writer::Write;
    use blstrs::Scalar as Fr;

    use super::*;

    #[test]
    fn test_print_num() {
        let mut store = Store::<Fr>::default();
        let num = store.num(5);
        let res = num.fmt_to_string(&store);
        assert_eq!(&res, &"5");
    }

    #[test]
    fn tag_vals() {
        assert_eq!(0, Tag::Nil as u64);
        assert_eq!(1, Tag::Cons as u64);
        assert_eq!(2, Tag::Sym as u64);
        assert_eq!(3, Tag::Fun as u64);
        assert_eq!(4, Tag::Num as u64);
        assert_eq!(5, Tag::Thunk as u64);
        assert_eq!(6, Tag::Str as u64);
    }

    #[test]
    fn cont_tag_vals() {
        use super::ContTag::*;

        assert_eq!(0b0001_0000_0000_0000, Outermost as u16);
        assert_eq!(0b0001_0000_0000_0001, Call as u16);
        assert_eq!(0b0001_0000_0000_0010, Call2 as u16);
        assert_eq!(0b0001_0000_0000_0011, Tail as u16);
        assert_eq!(0b0001_0000_0000_0100, Error as u16);
        assert_eq!(0b0001_0000_0000_0101, Lookup as u16);
        assert_eq!(0b0001_0000_0000_0110, Unop as u16);
        assert_eq!(0b0001_0000_0000_0111, Binop as u16);
        assert_eq!(0b0001_0000_0000_1000, Binop2 as u16);
        assert_eq!(0b0001_0000_0000_1001, Relop as u16);
        assert_eq!(0b0001_0000_0000_1010, Relop2 as u16);
        assert_eq!(0b0001_0000_0000_1011, If as u16);
        assert_eq!(0b0001_0000_0000_1100, Let as u16);
        assert_eq!(0b0001_0000_0000_1101, LetRec as u16);
        assert_eq!(0b0001_0000_0000_1110, Dummy as u16);
        assert_eq!(0b0001_0000_0000_1111, Terminal as u16);
    }

    #[test]
    fn store() {
        let mut store = Store::<Fr>::default();

        let num_ptr = store.num(123);
        let num = store.fetch(&num_ptr).unwrap();
        let num_again = store.fetch(&num_ptr).unwrap();

        assert_eq!(num, num_again);
    }

    #[test]
    fn equality() {
        let mut store = Store::<Fr>::default();

        let (a, b) = (store.num(123), store.sym("pumpkin"));
        let cons1 = store.intern_cons(a, b);
        let (a, b) = (store.num(123), store.sym("pumpkin"));
        let cons2 = store.intern_cons(a, b);

        assert_eq!(cons1, cons2);
        assert_eq!(store.car(&cons1), store.car(&cons2));
        assert_eq!(store.cdr(&cons1), store.cdr(&cons2));

        let (a, d) = store.car_cdr(&cons1);
        assert_eq!(store.car(&cons1), a);
        assert_eq!(store.cdr(&cons1), d);
    }

    #[test]
    fn opaque_fun() {
        let mut store = Store::<Fr>::default();

        let arg = store.sym("A");
        let body = store.num(123);
        let body2 = store.num(987);
        let empty_env = empty_sym_env(&store);
        let fun = store.intern_fun(arg, body, empty_env);
        let fun2 = store.intern_fun(arg, body2, empty_env);
        let fun_hash = store.hash_expr(&fun).unwrap();
        let fun_hash2 = store.hash_expr(&fun2).unwrap();
        let opaque_fun = store.intern_opaque_fun(*fun_hash.value());
        let opaque_fun2 = store.intern_opaque_fun(*fun_hash2.value());

        let eq = store.sym("eq");
        let t = store.sym("t");
        let nil = store.nil();
        let limit = 10;
        {
            let comparison_expr = store.list(&[eq, fun, opaque_fun]);
            let (result, _) = Evaluator::new(comparison_expr, empty_env, &mut store, limit).eval();
            assert_eq!(t, result.expr);
        }
        {
            let comparison_expr = store.list(&[eq, fun2, opaque_fun]);
            let (result, _) = Evaluator::new(comparison_expr, empty_env, &mut store, limit).eval();
            assert_eq!(nil, result.expr);
        }
        {
            let comparison_expr = store.list(&[eq, fun2, opaque_fun2]);
            let (result, _) = Evaluator::new(comparison_expr, empty_env, &mut store, limit).eval();
            assert_eq!(t, result.expr);
        }
        {
            // This test is important. It demonstrates that we can handle opaque data in compound data being evaluated
            // without this affecting equality semantics.

            let n = store.num(123);
            let cons = store.sym("cons");
            let cons_expr1 = store.list(&[cons, fun, n]);
            let cons_expr2 = store.list(&[cons, opaque_fun, n]);

            let comparison_expr = store.list(&[eq, cons_expr1, cons_expr2]);
            let (result, _) = Evaluator::new(comparison_expr, empty_env, &mut store, limit).eval();
            assert_eq!(t, result.expr);
        }
    }

    #[test]
    fn opaque_sym() {
        let mut store = Store::<Fr>::default();

        let empty_env = empty_sym_env(&store);
        let sym = store.sym(&"sym");
        let sym2 = store.sym(&"sym2");
        let sym_hash = store.hash_expr(&sym).unwrap();
        let sym_hash2 = store.hash_expr(&sym2).unwrap();
        let opaque_sym = store.intern_opaque_sym(*sym_hash.value());
        let opaque_sym2 = store.intern_opaque_sym(*sym_hash2.value());

        let quote = store.sym("quote");
        let qsym = store.list(&[quote, sym]);
        let qsym2 = store.list(&[quote, sym2]);
        let qsym_opaque = store.list(&[quote, opaque_sym]);
        let qsym_opaque2 = store.list(&[quote, opaque_sym2]);

        let eq = store.sym("eq");
        let t = store.sym("t");
        let nil = store.nil();
        let limit = 10;

        // When an opaque sym is inserted into a store which contains the same sym, the store knows its identity.
        // Should we just immediately coalesce and never create an opaque version in that case? Probably not because
        // that may interact badly with explicit hiding to be implemented.
        // Let's defer any such considerations until we have a well-specified way of segreting secret/private data.
        //
        // If implemented, the following commented test would pass.
        // assert_eq!(sym.fmt_to_string(&store), opaque_sym.fmt_to_string(&store));

        // For now, all opaque data remains opaque, even if the Store has enough information to clarify it.
        assert!(sym.fmt_to_string(&store) != opaque_sym.fmt_to_string(&store));

        let mut other_store = Store::<Fr>::default();
        let other_opaque_sym = other_store.intern_opaque_sym(*sym_hash.value());

        let other_sym = other_store.sym("sym");
        // other_sym and other_opaque_sym are not equal, since the non-opaque symbol was inserted after the opaque one.
        // TODO: we could check for this and fix when inserting non-opaque syms. If we decide to clarify opaque data
        // when possible, we should do this too.
        assert!(
            other_sym.fmt_to_string(&other_store) != other_opaque_sym.fmt_to_string(&other_store)
        );

        assert_eq!("<Opaque Sym>", other_opaque_sym.fmt_to_string(&other_store));

        // We need to insert a few opaque syms in other_store, in order to acquire a raw_ptr that doesn't exist in
        // store. Use that to check for a malformed/missing opaque sym in store below.
        let _other_opaque_sym2 = other_store.intern_opaque_sym(*sym_hash.value());
        let other_opaque_sym3 = other_store.intern_opaque_sym(*sym_hash.value());

        // other_opaque_sym doesn't exist at all in store, but it is recognized as an opaque sym.
        // It still prints 'normally', but attempts to fetch its name detect this case.
        // This shouldn't actually happen. The test just exercise the code path which detects it.
        assert_eq!("<Opaque Sym>", other_opaque_sym3.fmt_to_string(&store));
        assert_eq!(
            "<Opaque Sym [MISSING]>",
            store.fetch_sym(&other_opaque_sym3).unwrap()
        );

        {
            let comparison_expr = store.list(&[eq, qsym, qsym_opaque]);
            let (result, _) = Evaluator::new(comparison_expr, empty_env, &mut store, limit).eval();
            assert_eq!(t, result.expr);
        }
        {
            let comparison_expr = store.list(&[eq, qsym2, qsym_opaque]);
            let (result, _) = Evaluator::new(comparison_expr, empty_env, &mut store, limit).eval();
            assert_eq!(nil, result.expr);
        }
        {
            let comparison_expr = store.list(&[eq, qsym2, qsym_opaque2]);
            let (result, _) = Evaluator::new(comparison_expr, empty_env, &mut store, limit).eval();
            assert_eq!(t, result.expr);
        }
        {
            // This test is important. It demonstrates that we can handle opaque data in compound data being evaluated
            // without this affecting equality semantics.

            let n = store.num(123);
            let cons = store.sym("cons");
            let cons_expr1 = store.list(&[cons, qsym, n]);
            let cons_expr2 = store.list(&[cons, qsym_opaque, n]);

            let comparison_expr = store.list(&[eq, cons_expr1, cons_expr2]);
            let (result, _) = Evaluator::new(comparison_expr, empty_env, &mut store, limit).eval();
            assert_eq!(t, result.expr);
        }
    }

    #[test]
    fn opaque_cons() {
        let mut store = Store::<Fr>::default();

        let num1 = store.num(123);
        let num2 = store.num(987);
        let empty_env = empty_sym_env(&store);
        let cons = store.intern_cons(num1, num2);
        let cons2 = store.intern_cons(num2, num1);
        let cons_hash = store.hash_expr(&cons).unwrap();
        let cons_hash2 = store.hash_expr(&cons2).unwrap();
        let opaque_cons = store.intern_opaque_cons(*cons_hash.value());
        let opaque_cons2 = store.intern_opaque_cons(*cons_hash2.value());

        let eq = store.sym("eq");
        let t = store.sym("t");
        let nil = store.nil();
        let limit = 10;
        let quote = store.sym("quote");
        let qcons = store.list(&[quote, cons]);
        let qcons2 = store.list(&[quote, cons2]);
        let qcons_opaque = store.list(&[quote, opaque_cons]);
        let qcons_opaque2 = store.list(&[quote, opaque_cons2]);

        assert_eq!("<Opaque Cons>", opaque_cons.fmt_to_string(&store));

        {
            let comparison_expr = store.list(&[eq, qcons, qcons_opaque]);
            // FIXME: need to implement Write for opaque data.
            let (result, _) = Evaluator::new(comparison_expr, empty_env, &mut store, limit).eval();
            assert_eq!(t, result.expr);
        }
        {
            let comparison_expr = store.list(&[eq, qcons2, qcons_opaque]);
            let (result, _) = Evaluator::new(comparison_expr, empty_env, &mut store, limit).eval();
            assert_eq!(nil, result.expr);
        }
        {
            let comparison_expr = store.list(&[eq, qcons2, qcons_opaque2]);
            let (result, _) = Evaluator::new(comparison_expr, empty_env, &mut store, limit).eval();
            assert_eq!(t, result.expr);
        }
        {
            // This test is important. It demonstrates that we can handle opaque data in compound data being evaluated
            // without this affecting equality semantics.

            let n = store.num(123);
            let n2 = store.num(321);
            let cons_sym = store.sym("cons");
            let cons_expr1 = store.list(&[cons_sym, qcons, n]);
            let cons_expr2 = store.list(&[cons_sym, qcons_opaque, n]);
            let cons_expr3 = store.list(&[cons_sym, qcons_opaque, n2]);

            let comparison_expr = store.list(&[eq, cons_expr1, cons_expr2]);
            let comparison_expr2 = store.list(&[eq, cons_expr1, cons_expr3]);
            {
                let (result, _) =
                    Evaluator::new(comparison_expr, empty_env, &mut store, limit).eval();
                assert_eq!(t, result.expr);
            }
            {
                let (result, _) =
                    Evaluator::new(comparison_expr2, empty_env, &mut store, limit).eval();
                assert_eq!(nil, result.expr);
            }
        }
    }

    fn make_opaque_cons(store: &mut Store<Fr>) -> Ptr<Fr> {
        let num1 = store.num(123);
        let num2 = store.num(987);
        let cons = store.intern_cons(num1, num2);
        let cons_hash = store.hash_expr(&cons).unwrap();

        store.intern_opaque_cons(*cons_hash.value())
    }
    #[test]
    #[should_panic]
    fn opaque_cons_car() {
        let mut store = Store::<Fr>::default();

        let opaque_cons = make_opaque_cons(&mut store);
        store.car(&opaque_cons);
    }
    #[test]
    #[should_panic]
    fn opaque_cons_cdr() {
        let mut store = Store::<Fr>::default();

        let opaque_cons = make_opaque_cons(&mut store);
        store.cdr(&opaque_cons);
    }
}<|MERGE_RESOLUTION|>--- conflicted
+++ resolved
@@ -208,16 +208,23 @@
     }
 }
 
-#[derive(Debug, Copy, Clone, PartialEq, Eq, PartialOrd)]
+#[derive(Debug, Copy, Clone, PartialEq, Eq)]
 pub struct ScalarPtr<F: PrimeField>(F, F);
 
-<<<<<<< HEAD
-// impl<F: PrimeField> Ord for ScalarPtr<F> {
-//     fn cmp(&self, other: &Self) -> std::cmp::Ordering {
-//         (self.0.to_repr(), self.1.to_repr()).cmp((other.0.to_repr(), other.1.to_repr()))
-//     }
-// }
-=======
+impl<F: PrimeField> PartialOrd for ScalarPtr<F> {
+    fn partial_cmp(&self, other: &Self) -> Option<core::cmp::Ordering> {
+        (self.0.to_repr().as_ref(), self.1.to_repr().as_ref())
+            .partial_cmp(&(other.0.to_repr().as_ref(), other.1.to_repr().as_ref()))
+    }
+}
+
+impl<F: PrimeField> Ord for ScalarPtr<F> {
+    fn cmp(&self, other: &Self) -> core::cmp::Ordering {
+        (self.0.to_repr().as_ref(), self.1.to_repr().as_ref())
+            .cmp(&(other.0.to_repr().as_ref(), other.1.to_repr().as_ref()))
+    }
+}
+
 impl<F: PrimeField> IpldEmbed for ScalarPtr<F> {
     fn to_ipld(&self) -> Ipld {
         // we are assuming the f tag is little-endian
@@ -228,7 +235,7 @@
         match ipld {
             Ipld::Link(cid) => {
                 if let Some(x) = ipld::ff_from_bytes_vartime(cid.hash().digest()) {
-                    Ok(ScalarPtr(cid.codec().into(), x))
+                    Ok(ScalarPtr::from_parts(cid.codec().into(), x))
                 } else {
                     Err(IpldError::Expected(
                         String::from("non-empty Cid hash for ScalarPtr"),
@@ -240,7 +247,6 @@
         }
     }
 }
->>>>>>> 474de457
 
 #[allow(clippy::derive_hash_xor_eq)]
 impl<F: PrimeField> Hash for ScalarPtr<F> {
@@ -283,26 +289,25 @@
 #[derive(Debug, Copy, Clone, PartialEq, Eq)]
 pub struct ScalarContPtr<F: PrimeField>(F, F);
 
-// might be simpler to include `IpldEmbed` as a trait dependency of ScalarPointer
 impl<F: PrimeField> IpldEmbed for ScalarContPtr<F> {
     fn to_ipld(&self) -> Ipld {
         // we are assuming the f tag is little-endian
         let code = ipld::make_codec::<F>(ipld::f_tag_to_u32(self.0, true));
         Cid::new_v1(code, ipld::f_digest(self.1)).to_ipld()
     }
-    fn from_ipld(ipld: &Ipld) -> Result<Self, ipld::IpldError> {
+    fn from_ipld(ipld: &Ipld) -> Result<Self, IpldError> {
         match ipld {
             Ipld::Link(cid) => {
                 if let Some(x) = ipld::ff_from_bytes_vartime(cid.hash().digest()) {
-                    Ok(ScalarContPtr(cid.codec().into(), x))
+                    Ok(ScalarContPtr::from_parts(cid.codec().into(), x))
                 } else {
-                    Err(ipld::IpldError::Expected(
+                    Err(IpldError::Expected(
                         String::from("non-empty Cid hash for ScalarContPtr"),
                         Ipld::Link(*cid),
                     ))
                 }
             }
-            xs => Err(ipld::IpldError::Expected(
+            xs => Err(IpldError::Expected(
                 String::from("ScalarContPtr"),
                 xs.clone(),
             )),
@@ -416,93 +421,6 @@
     Str(&'a str),
     Thunk(Thunk<F>),
     Opaque(Ptr<F>),
-}
-
-#[derive(Debug, Clone, PartialEq, Eq)]
-pub enum ScalarExpression<F: PrimeField> {
-    Nil,
-    Cons(ScalarPtr<F>, ScalarPtr<F>),
-    Sym(String),
-    Fun(ScalarPtr<F>, ScalarPtr<F>, ScalarPtr<F>),
-    Num(Num<F>),
-    Str(String),
-    Thunk(ScalarPtr<F>, ScalarContPtr<F>),
-}
-
-impl<F: PrimeField> IpldEmbed for ScalarExpression<F> {
-    fn to_ipld(&self) -> Ipld {
-        match self {
-            Self::Nil => Ipld::List(vec![Ipld::Integer(ipld::EXPR.into()), Ipld::Integer(0)]),
-            Self::Cons(car, cdr) => Ipld::List(vec![
-                Ipld::Integer(ipld::EXPR.into()),
-                Ipld::Integer(1),
-                car.to_ipld(),
-                cdr.to_ipld(),
-            ]),
-            Self::Sym(sym) => Ipld::List(vec![
-                Ipld::Integer(ipld::EXPR.into()),
-                Ipld::Integer(2),
-                Ipld::String(String::from(sym.clone())),
-            ]),
-            Self::Fun(arg, body, env) => Ipld::List(vec![
-                Ipld::Integer(ipld::EXPR.into()),
-                Ipld::Integer(3),
-                arg.to_ipld(),
-                body.to_ipld(),
-                env.to_ipld(),
-            ]),
-            Self::Num(x) => Ipld::List(vec![
-                Ipld::Integer(ipld::EXPR.into()),
-                Ipld::Integer(4),
-                x.to_ipld(),
-            ]),
-            Self::Str(sym) => Ipld::List(vec![
-                Ipld::Integer(ipld::EXPR.into()),
-                Ipld::Integer(5),
-                Ipld::String(String::from(sym.clone())),
-            ]),
-            Self::Thunk(val, cont) => Ipld::List(vec![
-                Ipld::Integer(ipld::EXPR.into()),
-                Ipld::Integer(6),
-                val.to_ipld(),
-                cont.to_ipld(),
-            ]),
-        }
-    }
-
-    fn from_ipld(ipld: &Ipld) -> Result<Self, IpldError> {
-        use Ipld::*;
-        let tag: i128 = ipld::EXPR.into();
-        match ipld {
-            List(xs) => match xs.as_slice() {
-                [Integer(t), Integer(0)] if *t == tag => Ok(Self::Nil),
-                [Integer(t), Integer(1), car, cdr] if *t == tag => {
-                    let car = ScalarPtr::from_ipld(car)?;
-                    let cdr = ScalarPtr::from_ipld(cdr)?;
-                    Ok(Self::Cons(car, cdr))
-                }
-                [Integer(t), Integer(2), String(s)] if *t == tag => Ok(Self::Sym(s.clone())),
-                [Integer(t), Integer(3), arg, body, env] if *t == tag => {
-                    let arg = ScalarPtr::from_ipld(arg)?;
-                    let body = ScalarPtr::from_ipld(body)?;
-                    let env = ScalarPtr::from_ipld(env)?;
-                    Ok(Self::Fun(arg, body, env))
-                }
-                [Integer(t), Integer(4), num] if *t == tag => {
-                    let num = Num::from_ipld(num)?;
-                    Ok(Self::Num(num))
-                }
-                [Integer(t), Integer(5), String(s)] if *t == tag => Ok(Self::Str(s.clone())),
-                [Integer(t), Integer(6), val, cont] if *t == tag => {
-                    let val = ScalarPtr::from_ipld(val)?;
-                    let cont = ScalarContPtr::from_ipld(cont)?;
-                    Ok(Self::Thunk(val, cont))
-                }
-                xs => Err(IpldError::expected("Expr", &List(xs.to_owned()))),
-            },
-            x => Err(IpldError::expected("Expr", x)),
-        }
-    }
 }
 
 impl<F: PrimeField> Object<F> for Expression<'_, F> {
